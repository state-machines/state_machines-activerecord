require_relative 'lib/state_machines/integrations/active_record/version'

Gem::Specification.new do |spec|
  spec.name          = 'state_machines-activerecord'
  spec.version       = StateMachines::Integrations::ActiveRecord::VERSION
  spec.authors       = ['Abdelkader Boudih', 'Aaron Pfeifer']
  spec.email         = %w(terminale@gmail.com aaron@pluginaweek.org)
  spec.summary       = %q(State machines Active Record Integration)
  spec.description   = %q(Adds support for creating state machines for attributes on ActiveRecord)
  spec.homepage      = 'https://github.com/state-machines/state_machines-activerecord/'
  spec.license       = 'MIT'

  spec.files         = Dir['{lib}/**/*', 'LICENSE.txt', 'README.md']
  spec.test_files    = Dir['test/**/*']
  spec.required_ruby_version     = '>= 3.0'
  spec.require_paths = ['lib']

<<<<<<< HEAD
  spec.add_dependency 'state_machines-activemodel', '>= 0.5.0'
  spec.add_dependency 'activerecord' , ['>= 4.1', '< 6.2']
=======
  spec.add_dependency 'state_machines-activemodel', '>= 0.9.0'
  spec.add_dependency 'activerecord' , '>= 6.0'
>>>>>>> 8b5ee569
  spec.add_development_dependency 'rake', '~> 13.0'
  spec.add_development_dependency 'sqlite3', '~> 1.3'
  spec.add_development_dependency 'appraisal', '>= 1'
  spec.add_development_dependency 'minitest' , '>= 5.4.0'
  spec.add_development_dependency 'minitest-reporters'
end<|MERGE_RESOLUTION|>--- conflicted
+++ resolved
@@ -15,13 +15,8 @@
   spec.required_ruby_version     = '>= 3.0'
   spec.require_paths = ['lib']
 
-<<<<<<< HEAD
-  spec.add_dependency 'state_machines-activemodel', '>= 0.5.0'
-  spec.add_dependency 'activerecord' , ['>= 4.1', '< 6.2']
-=======
   spec.add_dependency 'state_machines-activemodel', '>= 0.9.0'
   spec.add_dependency 'activerecord' , '>= 6.0'
->>>>>>> 8b5ee569
   spec.add_development_dependency 'rake', '~> 13.0'
   spec.add_development_dependency 'sqlite3', '~> 1.3'
   spec.add_development_dependency 'appraisal', '>= 1'
